import asyncio
from discord.ext import commands
from discord import app_commands
import discord
import json
import uuid
import datetime
import pathlib
from typing import List, Tuple

from src.utils.confirm_view import confirm_view

class AdminCommands(commands.Cog):
    def __init__(self, bot):
        self.bot = bot
        self.logger = bot.logger
        self.name = "管理命令"
        # 初始化配置缓存
        self._config_cache = {}
        self._config_cache_mtime = None
    
    admin = app_commands.Group(name="管理", description="管理员专用命令")
    
    @commands.Cog.listener()
    async def on_ready(self):
        if self.logger:
            self.logger.info("管理命令已加载")
        # 启动警告自动移除任务
        asyncio.create_task(self._auto_remove_warn())
        if self.logger:
            self.logger.info("警告自动移除任务已启动")
    
    async def _auto_remove_warn(self):
        while True:
            # 每小时检查一次
            await asyncio.sleep(60 * 60)
            base_dir = pathlib.Path("data") / "warn"
            for guild_id in base_dir.glob("*"):
                guild = self.bot.get_guild(int(guild_id.name.replace(".json", "")))
                if guild:
                    # 遍历警告文件，时间到则移除并删除文件
                    warn_dir = base_dir / guild_id
                    if warn_dir.exists():
                        for file in warn_dir.glob("*.json"):
                            with open(file, "r", encoding="utf-8") as f:
                                warn_record = json.load(f)
                                if warn_record.get("until", None) and datetime.datetime.now(datetime.timezone.utc) > datetime.datetime.fromisoformat(warn_record["until"]):
                                    await guild.remove_roles(warn_record["user_id"], reason=f"警告移除 by {self.bot.user}")
                                    file.unlink(missing_ok=True)

    @property
    def config(self):
        """读取配置文件并缓存，只有在文件修改后重新加载"""
        try:
            path = pathlib.Path('config.json')
            mtime = path.stat().st_mtime
            if self._config_cache_mtime != mtime:
                with open(path, 'r', encoding='utf-8') as f:
                    self._config_cache = json.load(f)
                self._config_cache_mtime = mtime
            return self._config_cache
        except Exception as e:
            if self.logger:
                self.logger.error(f"加载配置文件失败: {e}")
            return {}
    
    def is_admin():
        async def predicate(ctx):
            try:
                cog = ctx.cog
                config = getattr(cog, 'config', {})
                for admin in config.get('admins', []):
                    role = ctx.guild.get_role(admin)
                    if role:
                        if role in ctx.author.roles:
                            return True
                return False
            except Exception:
                return False
        return commands.check(predicate)
    
    # ---- 工具函数：将字符串时间转换为数字时长 ----
    def _parse_time(self, time_str: str) -> tuple[int, str]:
        """将字符串时间转换为数字时长"""
        if time_str.endswith("m"):
            return int(time_str[:-1]) * 60, time_str[:-1] + "分钟"
        elif time_str.endswith("h"):
            return int(time_str[:-1]) * 3600, time_str[:-1] + "小时"
        elif time_str.endswith("d"):
            return int(time_str[:-1]) * 86400, time_str[:-1] + "天"
        else:
            return -1, "未知时间"
    
    # ---- 工具函数：发送处罚公告并保存记录 ----
    def _save_punish_record(self, guild_id: int, record: dict):
        """保存处罚记录到 data/punish 目录，文件名为 id.json"""
        record_id = uuid.uuid4().hex[:8]
        record["id"] = record_id
        record["timestamp"] = datetime.datetime.now(datetime.timezone.utc).isoformat()

        punish_dir = pathlib.Path("data") / "punish" / str(guild_id)
        punish_dir.mkdir(parents=True, exist_ok=True)
        with open(punish_dir / f"{record_id}.json", "w", encoding="utf-8") as f:
            json.dump(record, f, ensure_ascii=False, indent=2)
        return record_id

    def _get_punish_record(self, guild_id: int, record_id: str):
        path = pathlib.Path("data") / "punish" / str(guild_id) / f"{record_id}.json"
        if not path.exists():
            return None, path
        with open(path, "r", encoding="utf-8") as f:
            return json.load(f), path
        
    def _save_warn_record(self, guild_id: int, record: dict):
        record_id = uuid.uuid4().hex[:8]
        record["id"] = record_id
        record["timestamp"] = datetime.datetime.now(datetime.timezone.utc).isoformat()

        warn_dir = pathlib.Path("data") / "warn" / str(guild_id)
        warn_dir.mkdir(parents=True, exist_ok=True)
        with open(warn_dir / f"{record_id}.json", "w", encoding="utf-8") as f:
            json.dump(record, f, ensure_ascii=False, indent=2)
        return record_id

    # ---- 添加/移除身份组 ----
    @admin.command(name="身份组", description="添加/移除身份组")
    @is_admin()
    @app_commands.describe(
        member="成员",
        action="操作",
        role="身份组",
        reason="原因"
    )
    @app_commands.choices(
        action=[
            app_commands.Choice(name="添加", value="添加"),
            app_commands.Choice(name="移除", value="移除"),
        ]
    )
    async def add_role(
        self,
        interaction, # type: discord.Interaction
        member: "discord.Member",
        action: str,
        role: "discord.Role",
        reason: str = None,
    ):
        guild = interaction.guild
        if guild is None:
            await interaction.response.send_message("此命令只能在服务器中使用", ephemeral=True)
            return

        await interaction.response.defer(ephemeral=True)

        # 阻止用户操作比自己权限高的身份组
        if role.position >= interaction.user.top_role.position:
            await interaction.followup.send("❌ 无法操作比自己权限高的身份组", ephemeral=True)
            return

<<<<<<< HEAD
        # 使用同步功能
        sync_cog = self.bot.get_cog("ServerSyncCommands")
        if sync_cog:
            if action == "添加":
                await sync_cog.sync_add_role(guild, member, role, reason)
            elif action == "移除":
                await sync_cog.sync_remove_role(guild, member, role, reason)
        else:
            # 如果没有同步功能，使用普通方式
            if action == "添加":
                await member.add_roles(role, reason=reason)
            elif action == "移除":
=======
        if action == "添加":
            # 检查是否启用同步模块
            sync_cog = self.bot.get_cog("ServerSyncCommands")
            if sync_cog:
                await sync_cog.sync_add_role(guild, member, role, reason)
            else:
                await member.add_roles(role, reason=reason)
        elif action == "移除":
            # 检查是否启用同步模块
            sync_cog = self.bot.get_cog("ServerSyncCommands")
            if sync_cog:
                await sync_cog.sync_remove_role(guild, member, role, reason)
            else:
>>>>>>> 9ff9b640
                await member.remove_roles(role, reason=reason)
        
        await interaction.followup.send(f"✅ 已{action}身份组 {role.mention} {member.mention}", ephemeral=True)

    # ---- 批量删除消息 ----
    @admin.command(name="批量删除消息", description="在当前频道，从指定消息开始到指定消息结束，删除全部消息")
    @is_admin()
    @app_commands.describe(
        start_message="开始消息链接",
        end_message="结束消息链接"
    )
    async def bulk_delete_messages(
        self,
        interaction, # type: discord.Interaction
        start_message: str,
        end_message: str,
    ):
        await interaction.response.defer(ephemeral=True, thinking=True)
        channel = interaction.channel
        if channel is None:
            await interaction.followup.send("此命令只能在频道中使用", ephemeral=True)
            return
        
        try:
            start_message_obj = await channel.fetch_message(int(start_message.split("/")[-1]))
            end_message_obj = await channel.fetch_message(int(end_message.split("/")[-1]))
        except (ValueError, discord.NotFound):
            await interaction.followup.send("❌ 无效的消息链接或消息不存在", ephemeral=True)
            return
            
        if start_message_obj.channel.id != channel.id or end_message_obj.channel.id != channel.id:
            await interaction.followup.send("消息必须在当前频道", ephemeral=True)
            return
        if start_message_obj.created_at > end_message_obj.created_at:
            await interaction.followup.send("开始消息必须在结束消息之前", ephemeral=True)
            return
        
        # 调用统一的确认视图
        confirmed = await confirm_view(
            interaction,
            title="批量删除消息",
            description="\n".join(
                [
                    f"确定要删除从 {start_message_obj.created_at} 到 {end_message_obj.created_at} 的消息吗？",
                ]
            ),
            colour=discord.Colour(0x808080),
            timeout=60,
        )

        if not confirmed:
            return

        deleted = 0
        current_after = start_message_obj.created_at - datetime.timedelta(seconds=1)  # 稍早于起始消息以包含它
        
        # 分批删除消息
        while True:
            fetched: List[discord.Message] = []
            async for message in channel.history(limit=100, after=current_after, before=end_message_obj.created_at + datetime.timedelta(seconds=1)):
                # 确保消息在时间范围内
                if start_message_obj.created_at <= message.created_at <= end_message_obj.created_at:
                    fetched.append(message)
                    
            if len(fetched) == 0:
                break
                
            try:
                # Discord批量删除有限制，超过14天的消息需要单独删除
                bulk_delete_messages = []
                old_messages = []
                now = datetime.datetime.now(datetime.timezone.utc)
                
                for msg in fetched:
                    if (now - msg.created_at).days < 14:
                        bulk_delete_messages.append(msg)
                    else:
                        old_messages.append(msg)
                
                # 批量删除新消息
                if bulk_delete_messages:
                    await channel.delete_messages(bulk_delete_messages)
                    deleted += len(bulk_delete_messages)
                
                # 单独删除旧消息
                for msg in old_messages:
                    try:
                        await msg.delete()
                        deleted += 1
                    except discord.NotFound:
                        # 消息已被删除，跳过
                        pass
                        
            except discord.Forbidden:
                await interaction.followup.send("❌ 没有删除消息的权限", ephemeral=True)
                return
            except Exception as e:
                await interaction.followup.send(f"❌ 删除消息时出错: {str(e)}", ephemeral=True)
                return
            
            # 更新进度
            await interaction.edit_original_response(content=f"已删除 {deleted} 条消息")
            
            # 更新current_after为最后一条处理的消息时间
            if fetched:
                current_after = fetched[-1].created_at
            else:
                break
                
        await interaction.followup.send(f"✅ 已删除 {deleted} 条消息", ephemeral=True)

    # ---- 批量转移身份组 ----
    @admin.command(name="批量转移身份组", description="给具有指定身份组的成员添加新身份组，可选是否移除原身份组")
    @is_admin()
    @app_commands.describe(
        source_role="需要转移的原身份组",
        target_role="要添加的新身份组",
        remove_source="是否移除原身份组",
        limit="限制转移数量(0为全部转移)"
    )
    @app_commands.rename(source_role="原身份组", target_role="新身份组", remove_source="移除原身份组", limit="限制数量")
    async def bulk_move_role(
        self,
        interaction,  # type: discord.Interaction
        source_role: "discord.Role",
        target_role: "discord.Role",
        remove_source: bool = False,
        limit: int = 100
    ):
        guild: discord.Guild = interaction.guild

        await interaction.response.defer(ephemeral=True, thinking=True)

        # 防止越权
        if source_role.position >= interaction.user.top_role.position or target_role.position >= interaction.user.top_role.position:
            await interaction.followup.send("❌ 无法操作比自己权限高的身份组", ephemeral=True)
            return
        
        # 操作确认
        confirmed = await confirm_view(
            interaction,
            title="批量转移身份组",
            description=f"确定要转移 {limit} 名成员的身份组吗？",
            colour=discord.Colour(0x808080),
            timeout=60,
        )

        if not confirmed:
            return

        await interaction.edit_original_response(content="正在加载成员...")

        
        
        members = source_role.members

        await interaction.edit_original_response(content=f"已加载 {len(members)} 名成员")
            
            
        # 如果有数量限制，则先按加入时间排序
        if limit > 0:
            members.sort(key=lambda x: x.joined_at)

        affected = 0

        for member in members:
            try:
                # 检查是否启用同步模块
                sync_cog = self.bot.get_cog("ServerSyncCommands")
                if sync_cog:
                    await sync_cog.sync_add_role(guild, member, target_role, f"批量转移身份组 by {interaction.user}")
                    if remove_source:
                        await sync_cog.sync_remove_role(guild, member, source_role, f"批量转移身份组 remove source by {interaction.user}")
                else:
                    await member.add_roles(target_role, reason=f"批量转移身份组 by {interaction.user}")
                    if remove_source:
                        await member.remove_roles(source_role, reason=f"批量转移身份组 remove source by {interaction.user}")
                affected += 1
                if affected % 10 == 0:
                    await interaction.edit_original_response(content=f"已转移 {affected} 名成员")
                if affected >= limit:
                    break
            except discord.Forbidden:
                continue
        await interaction.edit_original_response(content=f"✅ 已对 {affected} 名成员完成身份组转移")

    # ---- 禁言 ----
    @admin.command(name="禁言", description="将成员禁言（最长28天）并公示")
    @is_admin()
    @app_commands.describe(
        member="要禁言的成员",
        time="禁言时长（5m, 12h, 3d）",
        reason="原因（可选）",
        img="图片（可选）",
        warn="警告天数"
    )
    @app_commands.rename(member="成员", time="时长", reason="原因", img="图片", warn="警告天数")
    async def mute_member(
        self,
        interaction,  # type: discord.Interaction
        member: "discord.Member",
        time: str,
        reason: str = None,
        img: discord.Attachment = None,
        warn: int = 0,
    ):
        guild = interaction.guild
        if guild is None:
            await interaction.response.send_message("此命令只能在服务器中使用", ephemeral=True)
            return

        # 将字符串时间转换为数字时长
        mute_time, mute_time_str = self._parse_time(time)
        if mute_time == -1:
            await interaction.followup.send("❌ 未知时间", ephemeral=True)
            return
        
        duration = datetime.timedelta(seconds=mute_time)

        await interaction.response.defer(ephemeral=True)
        if duration.total_seconds() <= 0 and warn <= 0:
            await interaction.followup.send("❌ 时长和警告天数不能同时为0", ephemeral=True)
            return
        try:
            if duration.total_seconds() > 0:
                await member.timeout(duration, reason=reason or "管理员禁言")
            warned_role_id = self.config.get("warned_role_id", 0)
            warned_role = guild.get_role(int(warned_role_id))
            if warned_role and warn > 0:
                await member.add_roles(warned_role, reason=f"处罚附加警告 {warn} 天")
        except discord.Forbidden:
            await interaction.followup.send("❌ 无权限对该成员执行禁言", ephemeral=True)
            return

        # 保存记录 & 公示
        record_id = self._save_punish_record(guild.id, {
            "type": "mute",
            "user_id": member.id,
            "moderator_id": interaction.user.id,
            "reason": reason,
            "warn": warn,
            "duration": duration.total_seconds(),
        })

        # 检查是否启用处罚同步
        sync_cog = self.bot.get_cog("ServerSyncCommands")
        if sync_cog:
            await sync_cog.sync_punishment(
                guild=guild,
                punishment_type="mute",
                member=member,
                moderator=interaction.user,
                reason=reason,
                duration=int(duration.total_seconds()) if duration.total_seconds() > 0 else None,
                warn_days=warn,
                punishment_id=record_id,
                img=img
            )

        if warn > 0:
            self._save_warn_record(guild.id, {
                "type": "warn",
                "user_id": member.id,
                "moderator_id": interaction.user.id,
                "reason": reason,
                "until": (datetime.datetime.now(datetime.timezone.utc) + datetime.timedelta(days=warn)).isoformat(),
            })

        # 同步处罚到其他服务器
        sync_cog = self.bot.get_cog("ServerSyncCommands")
        if sync_cog:
            await sync_cog.sync_punishment(
                guild=guild,
                punishment_type="mute",
                member=member,
                moderator=interaction.user,
                reason=reason,
                duration=duration.total_seconds() if duration.total_seconds() > 0 else None,
                warn_days=warn,
                punishment_id=record_id,
                img=img
            )

        await interaction.followup.send(f"✅ 已禁言 {member.mention} ({mute_time_str})。处罚ID: `{record_id}`", ephemeral=True)

        # 私聊通知
        if duration.total_seconds() > 0:
            try:
                await member.send(embed=discord.Embed(title="🔇 禁言处罚", description=f"您因 {reason} 被禁言 {mute_time_str}。请注意遵守社区规则。"))
            except discord.Forbidden:
                pass
        elif warn > 0:
            try:
                await member.send(embed=discord.Embed(title="⚠️ 警告处罚", description=f"您因 {reason} 被警告 {warn} 天。请注意遵守社区规则。"))
            except discord.Forbidden:
                pass

        # 当前频道公示
        if duration.total_seconds() > 0:
            await interaction.followup.send(embed=discord.Embed(title="🔇 禁言处罚", description=f"{member.mention} 因 {reason} 被禁言 {mute_time_str}。请注意遵守社区规则。"), ephemeral=False)
        elif warn > 0:
            await interaction.followup.send(embed=discord.Embed(title="⚠️ 警告处罚", description=f"{member.mention} 因 {reason} 被警告 {warn} 天。请注意遵守社区规则。"), ephemeral=False)

        # 公示频道
        channel_id = self.config.get("punish_announce_channel_id", 0)
        announce_channel = guild.get_channel(int(channel_id))
        if announce_channel:
            embed = discord.Embed(title="🔇 禁言处罚" if duration.total_seconds() > 0 else "⚠️ 警告处罚", color=discord.Color.orange())
            if duration.total_seconds() > 0:
                embed.add_field(name="时长", value=mute_time_str)
            embed.add_field(name="成员", value=member.mention)
            embed.add_field(name="管理员", value=interaction.user.mention)
            embed.set_thumbnail(url=member.display_avatar.url)
            embed.add_field(name="原因", value=reason or "未提供", inline=False)
            if warn > 0:
                embed.add_field(name="警告", value=f"{warn}天", inline=False)
            if img:
                embed.set_image(url=img.url)
            embed.set_footer(text=f"处罚ID: {record_id}")
            await announce_channel.send(embed=embed)

    # ---- 永封 ----
    @admin.command(name="永封", description="永久封禁成员并公示")
    @is_admin()
    @app_commands.describe(member="要封禁的成员", reason="原因（可选）", img="图片（可选）", delete_message_days="删除消息天数（0-7）")
    @app_commands.rename(member="成员", reason="原因", img="图片", delete_message_days="删除消息天数")
    async def ban_member(
        self,
        interaction,  # type: discord.Interaction
        member: "discord.Member",
        reason: str = None,
        img: discord.Attachment = None,
        delete_message_days: int = 0,
    ):
        guild = interaction.guild
        if guild is None:
            await interaction.response.send_message("此命令只能在服务器中使用", ephemeral=True)
            return

        await interaction.response.defer(ephemeral=True)
        # 私聊通知
        try:
            await member.send(embed=discord.Embed(title="⛔ 永久封禁", description=f"您因 {reason} 被永久封禁。如有异议，请联系管理组成员。"))
        except discord.Forbidden:
            pass
        try:
            await guild.ban(member, reason=reason, delete_message_days=delete_message_days)
        except discord.Forbidden:
            await interaction.followup.send("❌ 无权限封禁该成员", ephemeral=True)
            return

        # 保存记录 & 公示
        record_id = self._save_punish_record(guild.id, {
            "type": "ban",
            "user_id": member.id,
            "moderator_id": interaction.user.id,
            "reason": reason,
        })

<<<<<<< HEAD
        # 同步处罚到其他服务器
=======
        # 检查是否启用处罚同步
>>>>>>> 9ff9b640
        sync_cog = self.bot.get_cog("ServerSyncCommands")
        if sync_cog:
            await sync_cog.sync_punishment(
                guild=guild,
                punishment_type="ban",
                member=member,
                moderator=interaction.user,
                reason=reason,
                punishment_id=record_id,
                img=img
            )
<<<<<<< HEAD
=======

        await interaction.followup.send(f"✅ 已永久封禁 {member.name}。处罚ID: `{record_id}`", ephemeral=True)
>>>>>>> 9ff9b640

        await interaction.followup.send(f"✅ 已永久封禁 {member.name}。处罚ID: `{record_id}`", ephemeral=True)

        # 当前频道公示
        await interaction.followup.send(embed=discord.Embed(title="⛔ 永久封禁", description=f"{member.mention} 因 {reason} 被永久封禁。请注意遵守社区规则。"), ephemeral=False)

        # 公示频道
        channel_id = self.config.get("punish_announce_channel_id", 0)
        announce_channel = guild.get_channel(int(channel_id))
        if announce_channel:
            embed = discord.Embed(title="⛔ 永久封禁", color=discord.Color.red())
            embed.add_field(name="成员", value=f"{member} ({member.id})")
            embed.add_field(name="管理员", value=interaction.user.mention)
            embed.set_thumbnail(url=member.display_avatar.url)
            embed.add_field(name="原因", value=reason or "未提供", inline=False)
            if img:
                embed.set_image(url=img.url)
            embed.set_footer(text=f"处罚ID: {record_id}")
            await announce_channel.send(embed=embed)

    # ---- 撤销处罚 ----
    @admin.command(name="撤销处罚", description="按ID撤销处罚")
    @is_admin()
    @app_commands.describe(punish_id="处罚ID", reason="原因（可选）")
    async def revoke_punish(self, interaction, punish_id: str, reason: str = None):
        guild = interaction.guild
        if guild is None:
            await interaction.response.send_message("此命令只能在服务器中使用", ephemeral=True)
            return

        await interaction.response.defer(ephemeral=True)
        
        try:
            record, path = self._get_punish_record(guild.id, punish_id)
            if record is None:
                await interaction.followup.send("❌ 未找到对应处罚记录", ephemeral=True)
                return

            user_id = int(record["user_id"])
            user_obj = None
            user_mention = f"<@{user_id}>"  # 默认mention，防止获取用户失败
            
            if record["type"] == "mute":
                # 对于禁言，需要获取用户对象
                try:
                    user_obj = guild.get_member(user_id) or await guild.fetch_member(user_id)
                    user_mention = user_obj.mention
                except discord.NotFound:
                    await interaction.followup.send("❌ 未找到对应用户", ephemeral=True)
                    return
                
                try:
                    await user_obj.timeout(None, reason="撤销处罚")
                    if record.get("warn", 0) > 0:
                        warned_role_id = self.config.get("warned_role_id", 0)
                        warned_role = guild.get_role(int(warned_role_id))
                        if warned_role:
                            await user_obj.remove_roles(warned_role, reason=f"撤销处罚附加警告 {record['warn']} 天")
                except discord.Forbidden:
                    await interaction.followup.send("❌ 无权限解除禁言", ephemeral=True)
                    return
                    
            elif record["type"] == "ban":
                # 对于封禁，直接使用user_id进行解封
                try:
                    await guild.unban(discord.Object(id=user_id), reason="撤销处罚")
                    # 尝试获取用户信息用于公示（如果失败则使用默认mention）
                    try:
                        user_obj = await self.bot.fetch_user(user_id)
                        user_mention = user_obj.mention
                    except Exception:
                        # 如果获取用户失败，继续使用默认mention
                        pass
                except discord.Forbidden:
                    await interaction.followup.send("❌ 无权限解除封禁", ephemeral=True)
                    return
                except discord.NotFound:
                    await interaction.followup.send("❌ 未找到对应封禁记录", ephemeral=True)
                    return
            else:
                await interaction.followup.send("❌ 未知处罚类型", ephemeral=True)
                return

            # 删除记录文件
            try:
                path.unlink(missing_ok=True)
            except Exception:
                pass

            # 同步撤销处罚到其他服务器
            sync_cog = self.bot.get_cog("ServerSyncCommands")
            if sync_cog:
                await sync_cog.sync_revoke_punishment(guild, punish_id, interaction.user, reason)

<<<<<<< HEAD
            # 公示
            channel_id = self.config.get("punish_announce_channel_id", 0)
            announce_channel = guild.get_channel(int(channel_id))
            if announce_channel:
                embed = discord.Embed(title="🔓 撤销处罚", color=discord.Color.green())
                embed.add_field(name="处罚ID", value=punish_id)
                embed.add_field(name="成员", value=user_mention)
                embed.add_field(name="原因", value=reason or "未提供", inline=False)
                try:
                    await announce_channel.send(embed=embed)
                except Exception as e:
                    if self.logger:
                        self.logger.warning(f"发送撤销处罚公示失败: {e}")
=======
        # 检查是否启用处罚同步
        sync_cog = self.bot.get_cog("ServerSyncCommands")
        if sync_cog:
            await sync_cog.sync_revoke_punishment(guild, punish_id, interaction.user, reason)

        # 公示
        channel_id = int(self.config.get("punish_announce_channel_id", 0))
        announce_channel = guild.get_channel(channel_id)
        if announce_channel:
            embed = discord.Embed(title="🔓 撤销处罚", color=discord.Color.green())
            embed.add_field(name="处罚ID", value=punish_id)
            embed.add_field(name="成员", value=user_obj.mention)
            embed.add_field(name="原因", value=reason or "未提供", inline=False)
            await announce_channel.send(embed=embed)
>>>>>>> 9ff9b640

            await interaction.followup.send(f"✅ 已撤销处罚 {punish_id}", ephemeral=True)
            
        except Exception as e:
            # 捕获所有未预期的异常，防止交互卡死
            if self.logger:
                self.logger.error(f"撤销处罚时发生错误: {e}")
            await interaction.followup.send("❌ 撤销处罚时发生错误，请检查处罚ID是否正确", ephemeral=True)

    # ---- 频道管理 ----
    @admin.command(name="频道管理", description="编辑频道属性")
    @is_admin()
    @app_commands.describe(
        channel="要编辑的频道",
        new_name="新名称(可选)",
        slowmode="慢速模式(可选)",
        nsfw="是否NSFW(可选)",
        auto_archive="自动归档 (仅限论坛/子区)"
    )
    @app_commands.choices(
        slowmode=[
            app_commands.Choice(name="关闭", value=0),
            app_commands.Choice(name="5秒", value=5),
            app_commands.Choice(name="10秒", value=10),
            app_commands.Choice(name="15秒", value=15),
            app_commands.Choice(name="30秒", value=30),
            app_commands.Choice(name="1分钟", value=60),
        ],
        auto_archive=[
            app_commands.Choice(name="1小时", value=3600),
            app_commands.Choice(name="1天", value=86400),
            app_commands.Choice(name="1周", value=604800),
            app_commands.Choice(name="1个月", value=2592000),
        ]
    )
    async def manage_channel(
        self,
        interaction,  # type: discord.Interaction
        channel: "discord.TextChannel",
        new_name: str = None,
        slowmode: app_commands.Choice[int] = None,
        nsfw: bool = None,
        auto_archive: app_commands.Choice[int] = None,
    ):
        await interaction.response.defer(ephemeral=True)
        params = {}
        if new_name:
            params["name"] = new_name[:100]
        if slowmode is not None:
            params["slowmode_delay"] = max(0, slowmode.value)
        if nsfw is not None:
            params["nsfw"] = nsfw
        if auto_archive is not None and hasattr(channel, "auto_archive_duration"):
            params["auto_archive_duration"] = auto_archive.value

        if not params:
            await interaction.followup.send("❌ 未提供任何修改参数", ephemeral=True)
            return
        try:
            await channel.edit(**params, reason=f"频道管理 by {interaction.user}")
            await interaction.followup.send("✅ 频道已更新", ephemeral=True)
        except discord.Forbidden:
            await interaction.followup.send("❌ 无修改权限", ephemeral=True)

    # ---- 一键删帖 ----
    @admin.command(name="一键删帖", description="一键删除某成员发布的全部帖子")
    @is_admin()
    @app_commands.describe(member="要删除帖子的成员ID", channel="要删除帖子的频道")
    @app_commands.rename(member="成员id", channel="频道")
    async def delete_all_threads(self, interaction: discord.Interaction, member: str, channel: "discord.ForumChannel"):
        await interaction.response.defer(ephemeral=True)
        
        # 验证成员ID格式
        try:
            member_id = int(member)
        except ValueError:
            await interaction.followup.send("❌ 请提供有效的成员ID（纯数字）", ephemeral=True)
            return
        
        # confirm view
        confirmed = await confirm_view(
            interaction,
            title="确认删除",
<<<<<<< HEAD
            description=f"确定要删除用户ID {member_id} 发布的全部帖子吗？",
            colour=discord.Color.red()
=======
            description=f"确定要删除 {member} 发布的全部帖子吗？",
            colour=discord.Color.red(),
            timeout=60
>>>>>>> 9ff9b640
        )

        if not confirmed:
            return
            
        deleted = []
        
        # 获取频道内当前活跃的线程
        for thread in channel.threads:
            if thread.owner_id == member_id:
                try:
                    deleted.append(thread.name)
                    await thread.delete()
                    if self.logger:
                        self.logger.info(f"删除活跃线程: {thread.name} (ID: {thread.id}) by {member_id}")
                except discord.Forbidden:
                    if self.logger:
                        self.logger.warning(f"没有删除线程权限: {thread.name}")
                except Exception as e:
                    if self.logger:
                        self.logger.error(f"删除线程失败: {thread.name}, 错误: {e}")
        
        # 获取归档的线程
        before = None
        page_count = 0
        max_pages = 50  # 防止无限循环，最多检查50页
        
        while page_count < max_pages:
            try:
                archived_threads = []
                async for thread in channel.archived_threads(limit=100, before=before):
                    archived_threads.append(thread)
                
                if len(archived_threads) == 0:
                    break
                    
                # 处理这一页的归档线程
                for thread in archived_threads:
                    if thread.owner_id == member_id:
                        try:
                            deleted.append(thread.name)
                            await thread.delete()
                            if self.logger:
                                self.logger.info(f"删除归档线程: {thread.name} (ID: {thread.id}) by {member_id}")
                        except discord.Forbidden:
                            if self.logger:
                                self.logger.warning(f"没有删除归档线程权限: {thread.name}")
                        except Exception as e:
                            if self.logger:
                                self.logger.error(f"删除归档线程失败: {thread.name}, 错误: {e}")
                
                # 更新before为最后一个线程的归档时间
                if archived_threads:
                    before = archived_threads[-1].archive_timestamp
                    page_count += 1
                    
                    # 每处理10页更新一次进度
                    if page_count % 10 == 0:
                        await interaction.edit_original_response(content=f"正在扫描归档线程...已处理 {page_count} 页，找到 {len(deleted)} 个帖子")
                else:
                    break
                    
            except Exception as e:
                if self.logger:
                    self.logger.error(f"获取归档线程失败: {e}")
                break
        
        # 构建结果显示
        if deleted:
            # 限制显示的帖子名称数量，避免消息过长
            display_names = deleted[:20]  # 只显示前20个
            description_parts = [f"已删除以下帖子："]
            description_parts.extend([f"• {name}" for name in display_names])
            
            if len(deleted) > 20:
                description_parts.append(f"...还有 {len(deleted) - 20} 个帖子")
            
            description_parts.append(f"\n**总计删除: {len(deleted)} 个帖子**")
            description = "\n".join(description_parts)
        else:
            description = f"未找到用户ID {member_id} 发布的帖子"
            
        embed = discord.Embed(
            title="删除结果",
            description=description,
            colour=discord.Color.green() if deleted else discord.Color.orange()
        )
        
        await interaction.followup.send(embed=embed, ephemeral=True)
        
        if self.logger:
            self.logger.info(f"一键删帖完成: 用户{member_id}，共删除{len(deleted)}个帖子，操作者: {interaction.user.id}")

    # ---- 子区管理 ----
    thread_manage_group = app_commands.Group(name="子区管理", description="子区线程管理", parent=admin)

    @thread_manage_group.command(name="锁定", description="锁定线程")
    @is_admin()
    @app_commands.describe(thread="要锁定的子区（留空则为当前子区）")
    @app_commands.rename(thread="子区")
    async def lock_thread_admin(
        self, 
        interaction, 
        thread: "discord.Thread" = None
    ):
        await interaction.response.defer(ephemeral=True)
        if thread is None:
            thread = interaction.channel
        if not isinstance(thread, discord.Thread):
            await interaction.followup.send("❌ 请指定一个子区", ephemeral=True)
            return
            
        if thread.locked:
            await interaction.followup.send("已锁定", ephemeral=True)
            return
        try:
            await thread.edit(locked=True, archived=False, reason=f"锁定 by {interaction.user}")
            await interaction.followup.send("✅ 已锁定线程", ephemeral=True)
        except Exception as e:
            await interaction.followup.send(f"❌ 锁定失败: {e}", ephemeral=True)

    @thread_manage_group.command(name="解锁", description="解锁线程")
    @is_admin()
    @app_commands.describe(thread="要解锁的子区（留空则为当前子区）")
    @app_commands.rename(thread="子区")
    async def unlock_thread_admin(
        self, 
        interaction, 
        thread: "discord.Thread" = None
    ):
        await interaction.response.defer(ephemeral=True)
        if thread is None:
            thread = interaction.channel
        if not isinstance(thread, discord.Thread):
            await interaction.followup.send("❌ 请指定一个子区", ephemeral=True)
            return
        if not thread.locked:
            await interaction.followup.send("未锁定", ephemeral=True)
            return
        try:
            await thread.edit(locked=False, archived=False, reason=f"解锁 by {interaction.user}")
            await interaction.followup.send("✅ 已解锁线程", ephemeral=True)
        except Exception as e:
            await interaction.followup.send(f"❌ 解锁失败: {e}", ephemeral=True)

    @thread_manage_group.command(name="archive", description="归档线程")
    @is_admin()
    @app_commands.describe(thread="要归档的子区（留空则为当前子区）")
    @app_commands.rename(thread="子区")
    async def archive_thread_admin(
        self, 
        interaction, 
        thread: "discord.Thread" = None
    ):
        await interaction.response.defer(ephemeral=True)
        if thread is None:
            thread = interaction.channel
        if not isinstance(thread, discord.Thread):
            await interaction.followup.send("❌ 请指定一个子区", ephemeral=True)
            return
        if thread.archived:
            await interaction.followup.send("已归档", ephemeral=True)
            return
        try:
            await thread.edit(archived=True, reason=f"归档 by {interaction.user}")
            await interaction.followup.send("✅ 已归档线程", ephemeral=True)
        except Exception as e:
            await interaction.followup.send(f"❌ 归档失败: {e}", ephemeral=True)

    @thread_manage_group.command(name="unarchive", description="取消归档线程")
    @is_admin()
    @app_commands.describe(thread="要取消归档的子区（留空则为当前子区）")
    @app_commands.rename(thread="子区")
    async def unarchive_thread_admin(
        self, 
        interaction, 
        thread: "discord.Thread" = None
    ):
        await interaction.response.defer(ephemeral=True)
        if thread is None:
            thread = interaction.channel
        if not isinstance(thread, discord.Thread):
            await interaction.followup.send("❌ 请指定一个子区", ephemeral=True)
            return
        if not thread.archived:
            await interaction.followup.send("未归档", ephemeral=True)
            return
        try:
            await thread.edit(archived=False, locked=False, reason=f"取消归档 by {interaction.user}")
            await interaction.followup.send("✅ 已取消归档", ephemeral=True)
        except Exception as e:
            await interaction.followup.send(f"❌ 取消归档失败: {e}", ephemeral=True)

    @thread_manage_group.command(name="pin", description="置顶")
    @is_admin()
    @app_commands.describe(thread="要置顶的子区（留空则为当前子区）")
    @app_commands.rename(thread="子区")
    async def pin_in_thread_admin(
        self,
        interaction,
        thread: "discord.Thread" = None
    ):
        await interaction.response.defer(ephemeral=True)
        if thread is None:
            thread = interaction.channel
        if not isinstance(thread, discord.Thread):
            await interaction.followup.send("❌ 请指定一个子区", ephemeral=True)
            return
        try:
            await thread.pin(reason=f"管理员置顶 by {interaction.user}")
            await interaction.followup.send("✅ 已置顶线程", ephemeral=True)
        except Exception as e:
            await interaction.followup.send(f"❌ 置顶失败: {e}", ephemeral=True)

    @thread_manage_group.command(name="unpin", description="取消置顶")
    @is_admin()
    async def unpin_in_thread_admin(
        self,
        interaction,
        thread: "discord.Thread" = None
    ):
        await interaction.response.defer(ephemeral=True)
        if thread is None:
            thread = interaction.channel
        if not isinstance(thread, discord.Thread):
            await interaction.followup.send("❌ 请指定一个子区", ephemeral=True)
            return
        try:
            await thread.unpin(reason=f"管理员取消置顶 by {interaction.user}")
            await interaction.followup.send("✅ 已取消置顶", ephemeral=True)
        except Exception as e:
            await interaction.followup.send(f"❌ 取消置顶失败: {e}", ephemeral=True)

    @thread_manage_group.command(name="删帖", description="删除线程")
    @is_admin()
    @app_commands.describe(thread="要删除的子区（留空则为当前子区）")
    @app_commands.rename(thread="子区")
    async def delete_thread_admin(
        self,
        interaction,
        thread: "discord.Thread" = None
    ):  
        await interaction.response.defer(ephemeral=True)
        if thread is None:
            thread = interaction.channel
        if not isinstance(thread, discord.Thread):
            await interaction.followup.send("❌ 请指定一个子区", ephemeral=True)
            return
        
        confirmed = await confirm_view(
            interaction,
            title="🔴 删除子区",
            description=f"确定要删除 【{thread.name}】 吗？"
        )

        if not confirmed:
            await interaction.followup.send("❌ 已取消", ephemeral=True)
            return
        
        try:
            await thread.delete(reason=f"管理员删帖 by {interaction.user}")
        except Exception as e:
            await interaction.followup.send(f"❌ 删除失败: {e}", ephemeral=True)

    # ---- 答题处罚 ----
    @app_commands.command(name="答题处罚", description="移除身份组送往答题区")
    @is_admin()
    @app_commands.describe(member="要处罚的成员", reason="原因（可选）")
    @app_commands.rename(member="成员", reason="原因")
    async def quiz_punish(self, interaction, member: "discord.Member", reason: str = None):
        await interaction.response.defer(ephemeral=True)
        guild = interaction.guild
        
        # 使用服务器特定配置而不是全局配置
        role_id = self.config.get("verified_role_id", 0)
        buffer_role_id = self.config.get("buffer_role_id", 0)
        whitelist = self.config.get("quiz_punish_whitelist", [])
        
        role = guild.get_role(int(role_id)) if role_id else None
        buffer_role = guild.get_role(int(buffer_role_id)) if buffer_role_id else None
        
        if role is None and buffer_role is None:
            await interaction.followup.send("❌ 未找到已验证/缓冲区身份组", ephemeral=True)
            return
            
        try:
            has_role = False
            roles_to_remove = []
            
            if role and role in member.roles:
                has_role = True
                roles_to_remove.append(role)
            if buffer_role and buffer_role in member.roles:
                has_role = True
                roles_to_remove.append(buffer_role)
                
            if has_role:
                for r in member.roles:
                    # 持有白名单身份组则无权处罚
                    if r.id in whitelist:
                        await interaction.followup.send("❌ 无法处罚此用户", ephemeral=True)
                        return
<<<<<<< HEAD
                        
                await member.remove_roles(*roles_to_remove, reason=f"答题处罚 by {interaction.user}")
                
=======
                # 检查是否启用同步模块
                sync_cog = self.bot.get_cog("ServerSyncCommands")
                if sync_cog:
                    await sync_cog.sync_remove_role(interaction.guild, member, role, f"答题处罚 by {interaction.user}")
                    if buffer_role:
                        await sync_cog.sync_remove_role(interaction.guild, member, buffer_role, f"答题处罚 by {interaction.user}")
                else:
                    await member.remove_roles(role, buffer_role, reason=f"答题处罚 by {interaction.user}")
>>>>>>> 9ff9b640
                # 私聊通知
                try:    
                    await member.send(embed=discord.Embed(title="🔴 答题处罚", description=f"您因 {reason} 被移送答题区。请重新阅读规则并遵守。"))
                except discord.Forbidden:
                    pass
                    
                await interaction.followup.send(f"✅ 已移除 {member.display_name} 的身份组并要求重新阅读规则", ephemeral=True)
                
                # 当前频道公示
                await interaction.channel.send(embed=discord.Embed(title="🔴 答题处罚", description=f"{member.mention} 因 {reason} 被 {interaction.user.mention} 移送答题区。请注意遵守社区规则。"))
            else:
                await interaction.followup.send("成员不在已验证/缓冲区身份组", ephemeral=True)
        except discord.Forbidden:
            await interaction.followup.send("❌ 无权限移除身份组", ephemeral=True)<|MERGE_RESOLUTION|>--- conflicted
+++ resolved
@@ -157,7 +157,6 @@
             await interaction.followup.send("❌ 无法操作比自己权限高的身份组", ephemeral=True)
             return
 
-<<<<<<< HEAD
         # 使用同步功能
         sync_cog = self.bot.get_cog("ServerSyncCommands")
         if sync_cog:
@@ -170,7 +169,7 @@
             if action == "添加":
                 await member.add_roles(role, reason=reason)
             elif action == "移除":
-=======
+
         if action == "添加":
             # 检查是否启用同步模块
             sync_cog = self.bot.get_cog("ServerSyncCommands")
@@ -184,7 +183,6 @@
             if sync_cog:
                 await sync_cog.sync_remove_role(guild, member, role, reason)
             else:
->>>>>>> 9ff9b640
                 await member.remove_roles(role, reason=reason)
         
         await interaction.followup.send(f"✅ 已{action}身份组 {role.mention} {member.mention}", ephemeral=True)
@@ -544,11 +542,8 @@
             "reason": reason,
         })
 
-<<<<<<< HEAD
         # 同步处罚到其他服务器
-=======
         # 检查是否启用处罚同步
->>>>>>> 9ff9b640
         sync_cog = self.bot.get_cog("ServerSyncCommands")
         if sync_cog:
             await sync_cog.sync_punishment(
@@ -560,11 +555,6 @@
                 punishment_id=record_id,
                 img=img
             )
-<<<<<<< HEAD
-=======
-
-        await interaction.followup.send(f"✅ 已永久封禁 {member.name}。处罚ID: `{record_id}`", ephemeral=True)
->>>>>>> 9ff9b640
 
         await interaction.followup.send(f"✅ 已永久封禁 {member.name}。处罚ID: `{record_id}`", ephemeral=True)
 
@@ -659,7 +649,6 @@
             if sync_cog:
                 await sync_cog.sync_revoke_punishment(guild, punish_id, interaction.user, reason)
 
-<<<<<<< HEAD
             # 公示
             channel_id = self.config.get("punish_announce_channel_id", 0)
             announce_channel = guild.get_channel(int(channel_id))
@@ -673,7 +662,7 @@
                 except Exception as e:
                     if self.logger:
                         self.logger.warning(f"发送撤销处罚公示失败: {e}")
-=======
+
         # 检查是否启用处罚同步
         sync_cog = self.bot.get_cog("ServerSyncCommands")
         if sync_cog:
@@ -688,7 +677,6 @@
             embed.add_field(name="成员", value=user_obj.mention)
             embed.add_field(name="原因", value=reason or "未提供", inline=False)
             await announce_channel.send(embed=embed)
->>>>>>> 9ff9b640
 
             await interaction.followup.send(f"✅ 已撤销处罚 {punish_id}", ephemeral=True)
             
@@ -772,14 +760,9 @@
         confirmed = await confirm_view(
             interaction,
             title="确认删除",
-<<<<<<< HEAD
             description=f"确定要删除用户ID {member_id} 发布的全部帖子吗？",
-            colour=discord.Color.red()
-=======
-            description=f"确定要删除 {member} 发布的全部帖子吗？",
             colour=discord.Color.red(),
             timeout=60
->>>>>>> 9ff9b640
         )
 
         if not confirmed:
@@ -1082,11 +1065,9 @@
                     if r.id in whitelist:
                         await interaction.followup.send("❌ 无法处罚此用户", ephemeral=True)
                         return
-<<<<<<< HEAD
-                        
+                       
                 await member.remove_roles(*roles_to_remove, reason=f"答题处罚 by {interaction.user}")
-                
-=======
+
                 # 检查是否启用同步模块
                 sync_cog = self.bot.get_cog("ServerSyncCommands")
                 if sync_cog:
@@ -1095,7 +1076,7 @@
                         await sync_cog.sync_remove_role(interaction.guild, member, buffer_role, f"答题处罚 by {interaction.user}")
                 else:
                     await member.remove_roles(role, buffer_role, reason=f"答题处罚 by {interaction.user}")
->>>>>>> 9ff9b640
+
                 # 私聊通知
                 try:    
                     await member.send(embed=discord.Embed(title="🔴 答题处罚", description=f"您因 {reason} 被移送答题区。请重新阅读规则并遵守。"))
